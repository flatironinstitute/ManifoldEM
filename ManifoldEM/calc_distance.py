--- conflicted
+++ resolved
@@ -362,16 +362,10 @@
             start = n_pix**2 * particle_index * 4
             img = np.memmap(img_file_name, dtype='float32', offset=start, mode='r', shape=(n_pix, n_pix)).T
         else:  # relion data
-<<<<<<< HEAD
-            shi = (image_offsets[1][raw_particle_index] - 0.5, image_offsets[0][raw_particle_index] - 0.5)
-            img = shift(img_data[raw_particle_index], shi, order=3, mode='wrap')
-        if indices[i_part] >= n_particles_tot / 2:  # second half data set
-=======
             shi = (image_offsets[1][particle_index] - 0.5, image_offsets[0][particle_index] - 0.5)
             img = shift(img_data[particle_index], shi, order=3, mode='wrap')
 
         if image_is_mirrored[particle_index]:
->>>>>>> c0694afc
             img = np.flipud(img)
 
         # store each flatted image in y and filter
