--- conflicted
+++ resolved
@@ -144,25 +144,17 @@
     return kwargs
 
 
-def init(args: Namespace):
-    mem.init(**args_to_dict(args))
-
-
-<<<<<<< HEAD
-def threshold(args: Namespace):
-    mem.threshold(**args_to_dict(args))
-=======
-def _parse_prd_list(prd_list: str):
-    if prd_list:
-        return [int(i) for i in prd_list.split(',')]
-
-    return None
-
-
 def threshold(args):
     params.project_level = ProjectLevel.BINNING
     params.save()
->>>>>>> aa4089b5
+
+
+def init(args: Namespace):
+    mem.init(**args_to_dict(args))
+
+
+def threshold(args: Namespace):
+    mem.threshold(**args_to_dict(args))
 
 
 def calc_distance(args: Namespace):
